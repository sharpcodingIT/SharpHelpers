{
  "$schema": "https://raw.githubusercontent.com/AArnott/Nerdbank.GitVersioning/master/src/NerdBank.GitVersioning/version.schema.json",
<<<<<<< HEAD
  "version": "1.0-beta",
  "publicReleaseRefSpec": [
    "^refs/heads/master$",
    "^refs/heads/v\\d+(?:\\.\\d+)?$"
  ],
  "cloudBuild": {
    "buildNumber": {
      "enabled": false
    }
=======
  "version": "1.0",
  "publicReleaseRefSpec": [
    "^refs/heads/master$",
    "^refs/heads/v\\d+\\.\\d+"
  ],
  "nugetPackageVersion": {
    "semVer": 2
>>>>>>> 3a76b132
  }
}<|MERGE_RESOLUTION|>--- conflicted
+++ resolved
@@ -1,23 +1,13 @@
-{
-  "$schema": "https://raw.githubusercontent.com/AArnott/Nerdbank.GitVersioning/master/src/NerdBank.GitVersioning/version.schema.json",
-<<<<<<< HEAD
-  "version": "1.0-beta",
-  "publicReleaseRefSpec": [
-    "^refs/heads/master$",
-    "^refs/heads/v\\d+(?:\\.\\d+)?$"
-  ],
+{
+  "$schema": "https://raw.githubusercontent.com/AArnott/Nerdbank.GitVersioning/master/src/NerdBank.GitVersioning/version.schema.json",
+  "version": "1.0-beta",
+  "publicReleaseRefSpec": [
+    "^refs/heads/master$",
+    "^refs/heads/v\\d+(?:\\.\\d+)?$"
+  ],
   "cloudBuild": {
     "buildNumber": {
       "enabled": false
     }
-=======
-  "version": "1.0",
-  "publicReleaseRefSpec": [
-    "^refs/heads/master$",
-    "^refs/heads/v\\d+\\.\\d+"
-  ],
-  "nugetPackageVersion": {
-    "semVer": 2
->>>>>>> 3a76b132
-  }
+  }
 }