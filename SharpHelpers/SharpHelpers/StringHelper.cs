<<<<<<< HEAD
﻿using System;
=======
﻿// (c) 2019 SharpCoding
// This code is licensed under MIT license (see LICENSE.txt for details)
using System;
using System.Collections.Generic;
>>>>>>> 51e031dc
using System.Linq;
using System.Text;
using Newtonsoft.Json;
using System.Text.RegularExpressions;
using SharpCoding.SharpHelpers.DomainModel;
using SharpCoding.SharpHelpers.PrivateMethods;

namespace SharpCoding.SharpHelpers
{
    public static class StringHelper
    {
        public static string Replace(this string istance, string[] toReplace, string replaceWith)
        {
            return string.IsNullOrEmpty(istance)
                ? string.Empty
                : toReplace.Aggregate(istance, (current, str) => current.Replace(str, replaceWith));
        }

        /// <summary>
        ///  This method clears string to avoid SQLInjection
        /// </summary>
        /// <param name="stringValue"></param>
        /// <returns></returns>
        public static string SqlInjectionSanitize(this string stringValue)
        {
            if (null == stringValue)
                return string.Empty;
            return stringValue.RegexReplace("-{2,}", "-") // transforms multiple --- in - use to comment in sql scripts
                .RegexReplace(@"[*/]+", string.Empty) // removes / and * used also to comment in sql scripts
                .RegexReplace(
                    @"(;|\s)(exec|execute|select|insert|update|delete|create|alter|drop|rename|truncate|backup|restore)\s",
                    string.Empty, RegexOptions.IgnoreCase).Trim();
        }


        private static string RegexReplace(this string stringValue, string matchPattern, string toReplaceWith)
        {
            return Regex.Replace(stringValue, matchPattern, toReplaceWith);
        }

        private static string RegexReplace(this string stringValue, string matchPattern, string toReplaceWith, RegexOptions regexOptions)
        {
            return Regex.Replace(stringValue, matchPattern, toReplaceWith, regexOptions);
        }

        /// <summary>
        /// This method return the last substring after the string split 
        /// </summary>
        /// <param name="str"></param>
        /// <param name="separator">separator character</param>
        /// <returns></returns>
        public static string LastAfter(this string str, char separator)
        {
            return str.Split(separator).Last();
        }

        /// <summary>
        /// This method executes equals operation between two strings with no case sensitive 
        /// </summary>
        /// <param name="str"></param>
        /// <param name="comparand"></param>
        /// <returns></returns>
        public static bool IsDbEqual(this string str, string comparand)
        {
            return string.Equals(str, comparand, StringComparison.OrdinalIgnoreCase);
        }

        /// <summary>
        /// This method executes not equals operation between two strings with no case sensitive 
        /// </summary>
        /// <param name="s"></param>
        /// <param name="comparand"></param>
        /// <returns></returns>
        public static bool IsNotDbEqual(this string s, string comparand)
        {
            return !IsDbEqual(s, comparand);
        }

        /// <summary>
        /// Given a list of strings, the method check if the instance is contained in the collection, ignoring case
        /// </summary>
        /// <param name="s"></param>
        /// <param name="comparands"></param>
        /// <returns></returns>
        public static bool IsInDb(this string s, params string[] comparands)
        {
            return comparands.Any(x => IsDbEqual(x, s));
        }

        /// <summary>
        /// The method returns the substring of the instance
        /// </summary>
        /// <param name="s"></param>
        /// <param name="maxLength"></param>
        /// <returns></returns>
        public static string SafeSubstringByLength(this string s, int maxLength)
        {
            if (string.IsNullOrEmpty(s) || s.Length <= maxLength || maxLength <= 0)
                return s;
            return s.Substring(0, maxLength);
        }

        /// <summary>
        /// The method truncates the instance and check if the substring result is shorter than the original string
        /// </summary>
        /// <param name="str"></param>
        /// <param name="maxLength"></param>
        /// <param name="truncated"></param>
        /// <returns></returns>
        public static string Truncate(this string str, int maxLength, out bool truncated)
        {
            truncated = false;
            var substr = SafeSubstringByLength(str, maxLength);
            var length1 = substr?.Length;
            var length2 = str?.Length;
            if (length1.GetValueOrDefault() == length2.GetValueOrDefault())
                return substr;
            truncated = true;
            return substr;
        }

        /// <summary>
        /// The method parses the instance to a nullable int
        /// </summary>
        /// <param name="str"></param>
        /// <returns></returns>
        public static int? ToNullableInt(this string str)
        {
            return int.TryParse(str, out var result) ? new int?(result) : null;
        }

        /// <summary>
        /// Return the Base64 encoding
        /// </summary>
        /// <param name="str"></param>
        /// <returns></returns>
        public static string ToBase64(this string str)
        {
            return Convert.ToBase64String(Encoding.Default.GetBytes(str), Base64FormattingOptions.None);
        }

        /// <summary>
        /// Return the string from the Base64 encoding
        /// </summary>
        /// <param name="str"></param>
        /// <returns></returns>
        public static string FromBase64(this string str)
        {
            return Encoding.Default.GetString(Convert.FromBase64String(str));
        }

        /// <summary>
        /// Returns a string from the left side with a fixed length of characters
        /// </summary>
        /// <param name="str"></param>
        /// <param name="length">The number of characters </param>
        public static string Left(this string str, int length)
        {
            if (length == 0 || str.Length == 0) return string.Empty;
            var result = str;
            if (length < str.Length)
            {
                result = str.Substring(0, length);
            }
            return result;
        }

        /// <summary>
        /// Returns a string from the right side with a fixed length of characters
        /// </summary>
        /// <param name="str"></param>
        ///<param name="length">The number of characters </param>
        public static string Right(this string str, int length)
        {
            if (length == 0 || str.Length == 0) return string.Empty;
            var result = str;
            if (length < str.Length)
            {
                result = str.Substring(str.Length - length);
            }
            return result;
        }

        /// <summary>
        /// Returns a object from Json
        /// </summary>
        /// <param name="strJson"></param>
        public static T JsonToObject<T>(this string strJson)
        {
            return JsonConvert.DeserializeObject<T>(strJson,
                                new JsonSerializerSettings { ReferenceLoopHandling = ReferenceLoopHandling.Ignore });
        }

        /// <summary>
        /// Returns true if the string is in the email address 
        /// </summary>
        /// <param name="str"></param>
        public static bool IsEmail(this string str)
        {
            return Regex.Match(str,
                @"^([\w-\.]+)@((\[[0-9]{1,3}\.[0-9]{1,3}\.[0-9]{1,3}\.)|(([\w-]+\.)+))([a-zA-Z]{2,4}|[0-9]{1,3})(\]?)$",
                RegexOptions.IgnoreCase).Success;
        }

        /// <summary>
        /// Returns true if the string is a numeric 
        /// </summary>
        /// <param name="str"></param>
        public static bool IsNumber(this string str)
        {
            return Regex.Match(str, @"^[0-9]\d{0,9}((\.|\,)\d{1,3})?%?$", RegexOptions.IgnoreCase).Success;
        }

        /// <summary>
        /// Returns true if the string is a Guid 
        /// </summary>
        /// <param name="str"></param>
        public static bool IsGuid(this string str)
        {
            return Regex.Match(str,
                @"^[A-Fa-f0-9]{32}$|" +
                "^({|\\()?[A-Fa-f0-9]{8}-([A-Fa-f0-9]{4}-){3}[A-Fa-f0-9]{12}(}|\\))?$|" +
                "^({)?[0xA-Fa-f0-9]{3,10}(, {0,1}[0xA-Fa-f0-9]{3,6}){2}, {0,1}({)([0xA-Fa-f0-9]{3,4}, {0,1}){7}[0xA-Fa-f0-9]{3,4}(}})$",
                RegexOptions.IgnoreCase).Success;
        }

        /// <summary>
        /// Count the specific word in a given string
        /// </summary>
        /// <param name="str"></param>
        /// <param name="word"></param>
        public static int WordCount(this string str, string word)
        {
            return str.Contains(word) ? new Regex(word).Matches(str).Count : 0;
        }

        /// <summary>
        /// Returns true if the string is a tax code
        /// </summary>
        /// <param name="str"></param>
        public static bool IsValidFiscalCode(this string str)
        {
            return Regex.Match(str,
                @"^(?:[A-Z][AEIOU][AEIOUX]|[B-DF-HJ-NP-TV-Z]{2}[A-Z]){2}(?:[\dLMNP-V]{2}(?:[A-EHLMPR-T](?:[04LQ][1-9MNP-V]|[15MR][\dLMNP-V]|[26NS][0-8LMNP-U])|[DHPS][37PT][0L]|[ACELMRT][37PT][01LM]|[AC-EHLMPR-T][26NS][9V])|(?:[02468LNQSU][048LQU]|[13579MPRTV][26NS])B[26NS][9V])(?:[A-MZ][1-9MNP-V][\dLMNP-V]{2}|[A-M][0L](?:[1-9MNP-V][\dLMNP-V]|[0L][1-9MNP-V]))[A-Z]$",
                RegexOptions.IgnoreCase).Success;
        }

        /// <summary>
        /// Returns true if the string is a iban
        /// </summary>
        /// <param name="str"></param>
        public static bool IsValidIban(this string str)
        {
            return Regex.Match(str,
                @"[a-zA-Z]{2}[0-9]{2}[a-zA-Z0-9]{4}[0-9]{7}([a-zA-Z0-9]?){0,16}",
                RegexOptions.IgnoreCase).Success;
        }

        /// <summary>
        /// Returns true if the string is a url path
        /// </summary>
        /// <param name="str"></param>
        public static bool IsValidUrl(this string str)
        {
            return Regex.Match(str,
                @"http(s)?://([\w-]+\.)+[\w-]+(/[\w- ./?%&=]*)?",
                RegexOptions.IgnoreCase).Success;
        }

        /// <summary>
        ///  This method clears string from Html Tags or from <script></script> block
        /// </summary>
        /// <param name="input"></param>
        /// <param name="mode">CleanTextMode option: AllHtmlTags/ScriptTags</param>
        /// <exception cref="T:System.ArgumentOutOfRangeException">Thrown when a not supported value is passed for <paramref name="mode"/></exception>  
        /// <returns>Cleared string</returns>
        public static string CleanText(this string input,CleanTextMode mode)
        {
            switch (mode)
            {
                case CleanTextMode.AllHtmlTags:
                    return input.StripHtml();
                case CleanTextMode.ScriptTagx:
                    return input.RemoveScriptTag();
                default:
                    throw new ArgumentOutOfRangeException(nameof(mode), mode, null);
            }
        }
    }
}<|MERGE_RESOLUTION|>--- conflicted
+++ resolved
@@ -1,11 +1,6 @@
-<<<<<<< HEAD
-﻿using System;
-=======
 ﻿// (c) 2019 SharpCoding
 // This code is licensed under MIT license (see LICENSE.txt for details)
 using System;
-using System.Collections.Generic;
->>>>>>> 51e031dc
 using System.Linq;
 using System.Text;
 using Newtonsoft.Json;
@@ -15,6 +10,8 @@
 
 namespace SharpCoding.SharpHelpers
 {
+    // (c) 2019 SharpCoding
+    // This code is licensed under MIT license (see LICENSE.txt for details)
     public static class StringHelper
     {
         public static string Replace(this string istance, string[] toReplace, string replaceWith)
