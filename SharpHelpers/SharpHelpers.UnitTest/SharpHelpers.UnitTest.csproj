﻿<Project Sdk="Microsoft.NET.Sdk">

  <PropertyGroup>
    <TargetFramework>netcoreapp3.1</TargetFramework>

    <IsPackable>false</IsPackable>
  </PropertyGroup>

  <ItemGroup>
    <PackageReference Include="Microsoft.NET.Test.Sdk" Version="17.7.2" />
    <PackageReference Include="MSTest.TestAdapter" Version="3.1.1" />
    <PackageReference Include="MSTest.TestFramework" Version="3.1.1" />
  </ItemGroup>

  <ItemGroup>
    <ProjectReference Include="..\SharpHelpers\SharpHelpers.csproj" />
  </ItemGroup>

  <ItemGroup>
    <Folder Include="DataTable\" />
  </ItemGroup>
<<<<<<< HEAD

  <ItemGroup>
    <PackageReference Update="Nerdbank.GitVersioning" Version="3.6.133" />
  </ItemGroup>
=======
>>>>>>> fb139e0a
</Project>
<|MERGE_RESOLUTION|>--- conflicted
+++ resolved
@@ -1,29 +1,22 @@
-﻿<Project Sdk="Microsoft.NET.Sdk">
-
-  <PropertyGroup>
-    <TargetFramework>netcoreapp3.1</TargetFramework>
-
-    <IsPackable>false</IsPackable>
-  </PropertyGroup>
-
-  <ItemGroup>
-    <PackageReference Include="Microsoft.NET.Test.Sdk" Version="17.7.2" />
-    <PackageReference Include="MSTest.TestAdapter" Version="3.1.1" />
-    <PackageReference Include="MSTest.TestFramework" Version="3.1.1" />
-  </ItemGroup>
-
-  <ItemGroup>
-    <ProjectReference Include="..\SharpHelpers\SharpHelpers.csproj" />
-  </ItemGroup>
-
-  <ItemGroup>
-    <Folder Include="DataTable\" />
-  </ItemGroup>
-<<<<<<< HEAD
-
-  <ItemGroup>
-    <PackageReference Update="Nerdbank.GitVersioning" Version="3.6.133" />
-  </ItemGroup>
-=======
->>>>>>> fb139e0a
-</Project>
+﻿<Project Sdk="Microsoft.NET.Sdk">
+
+  <PropertyGroup>
+    <TargetFramework>netcoreapp3.1</TargetFramework>
+
+    <IsPackable>false</IsPackable>
+  </PropertyGroup>
+
+  <ItemGroup>
+    <PackageReference Include="Microsoft.NET.Test.Sdk" Version="17.7.2" />
+    <PackageReference Include="MSTest.TestAdapter" Version="3.1.1" />
+    <PackageReference Include="MSTest.TestFramework" Version="3.1.1" />
+  </ItemGroup>
+
+  <ItemGroup>
+    <ProjectReference Include="..\SharpHelpers\SharpHelpers.csproj" />
+  </ItemGroup>
+
+  <ItemGroup>
+    <Folder Include="DataTable\" />
+  </ItemGroup>
+</Project>